--- conflicted
+++ resolved
@@ -7,10 +7,7 @@
 
 import discretize
 from discretize import utils
-<<<<<<< HEAD
-=======
 import properties
->>>>>>> 0df8d74a
 from SimPEG.EM import FDEM, TDEM
 from SimPEG import Utils, Maps
 from SimPEG.EM.Static import DC
@@ -18,21 +15,11 @@
 try:
     from pymatsolver import Pardiso as Solver
 except ImportError:
-<<<<<<< HEAD
-    from SimPEG import SolverLU as Solver
-    import warnings
-    warnings.warn(
-        "Using LU Solver, will be slow. `pip install pymatsolver` for better "
-        "solvers"
-    )
-
-=======
     import warnings
     warnings.warn(
         "Could not import Pardiso, falling back to LU. Will be slow."
     )
     from SimPEG import SolverLU as Solver
->>>>>>> 0df8d74a
 
 from .base import LoadableInstance, BaseCasing
 from . import model
